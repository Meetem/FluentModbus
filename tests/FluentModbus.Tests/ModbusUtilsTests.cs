using System;
using System.Collections.Generic;
using System.Net;
using Xunit;

namespace FluentModbus.Tests
{
    public class ModbusUtilsTests : IClassFixture<XUnitFixture>
    {
        [Theory]
        [InlineData("127.0.0.1")]
        [InlineData("127.0.0.1:502")]
        [InlineData("::1")]
        [InlineData("[::1]:502")]
        public void CanParseEndpoint(string endpoint)
        {
            // Arrange
            var expected = IPEndPoint.Parse(endpoint);

            // Act
            var success = ModbusUtils.TryParseEndpoint(endpoint, out var actual);

            // Assert
            Assert.True(success);
<<<<<<< HEAD
            Assert.Equal(actual, expected);
=======
            Assert.Equal(expected, actual);
>>>>>>> db152236
        }

        [Fact]
        public void CalculatesCrcCorrectly()
        {
            // Arrange
            var data = new byte[] { 0xA0, 0xB1, 0xC2 };

            // Act
            var expected = 0x2384;
            var actual = ModbusUtils.CalculateCRC(data);

            // Assert
            Assert.Equal(expected, actual);
        }

        [Fact]
        public void SwapsEndiannessShort()
        {
            // Arrange
            var data = (short)512;

            // Act
            var expected = (short)2;
            var actual = ModbusUtils.SwitchEndianness(data);

            // Assert
            Assert.Equal(expected, actual);
        }

        [Fact]
        public void SwapsEndiannessUShort()
        {
            // Arrange
            var data = (ushort)512;

            // Act
            var expected = (ushort)2;
            var actual = ModbusUtils.SwitchEndianness(data);

            // Assert
            Assert.Equal(expected, actual);
        }

        public static IList<object[]> GenericTestData => new List<object[]>
        {
            new object[] { new byte[] { 0x80, 0x90 }, new byte[] { 0x80, 0x90 } },
            new object[] { new short[] { 0x6040, 0x6141 }, new short[] { 0x4060, 0x4161 } },
            new object[] { new int[] { 0x60403020, 0x61413121 }, new int[] { 0x20304060, 0x21314161 } },
            new object[] { new long[] { 0x6040302010203040, 0x6141312111213141 }, new long[] { 0x4030201020304060, 0x4131211121314161 } },
            new object[] { new float[] { 0x60403020, 0x61413121 }, new float[] { 7.422001E+19F, 1.20603893E+21F } },
            new object[] { new double[] { 0x6040302010203040, 0x6141312111213141 }, new double[] { 1.0482134659314621E-250, 3.0464944316161389E+59 } }
        };

        [Theory]
        [MemberData(nameof(ModbusUtilsTests.GenericTestData))]
        public void SwapsEndiannessGeneric<T>(T[] dataset, T[] expected) where T : unmanaged
        {
            // Act
            ModbusUtils.SwitchEndianness(dataset.AsSpan());
            var actual = dataset;

            // Assert
            Assert.Equal(expected, actual);
        }

        [Fact]
        public void SwapsEndiannessMidLittleEndian()
        {
            // Arrange
            var data = (uint)0x01020304;

            // Act
            var expected = (uint)0x02010403;
            var actual1 = ModbusUtils.ConvertBetweenLittleEndianAndMidLittleEndian(data);
            var actual2 = ModbusUtils.ConvertBetweenLittleEndianAndMidLittleEndian(actual1);

            // Assert
            Assert.Equal(expected, actual1);
            Assert.Equal(data, actual2);
        }
    }
}<|MERGE_RESOLUTION|>--- conflicted
+++ resolved
@@ -22,11 +22,7 @@
 
             // Assert
             Assert.True(success);
-<<<<<<< HEAD
-            Assert.Equal(actual, expected);
-=======
             Assert.Equal(expected, actual);
->>>>>>> db152236
         }
 
         [Fact]
